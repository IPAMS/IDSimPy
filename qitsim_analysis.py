--- conflicted
+++ resolved
@@ -143,7 +143,7 @@
 	"""
 	dat = np.loadtxt(projectPath + "_fft.txt")
 	t = dat[:, 0]
-	z = dat[:, 3]
+	z = dat[:, 1]
 	return t,z
 
 ################## Data Processing Methods ######################
@@ -179,22 +179,6 @@
 		coc[i,:] = np.array([xMean,yMean,zMean])
 	return(coc)
 
-
-<<<<<<< HEAD
-=======
-def load_FFT_record(projectPath):
-	"""
-	Loads a fft record file, which contains the mean position of the charged particle cloud over the time
-
-	:param projectPath: path of the simulation project
-	:return: two vectors: the time and the mean position of the charged particle cloud from the fft file
-	"""
-	dat = np.loadtxt(projectPath + "_fft.txt")
-	t = dat[:, 0]
-	z = dat[:, 1]
-	return t,z
-
->>>>>>> 8f4d6256
 def reconstruct_transient_from_trajectories(dat):
 	"""
 	Reconstructs a QIT transient (center of charge position in detection, z, direction) from trajectory data
@@ -561,6 +545,4 @@
 	displays an animation (in an jupyter notebook)
 	"""
 	plt.close(anim._fig)
-	return HTML(anim_to_html(anim))
-
-
+	return HTML(anim_to_html(anim))